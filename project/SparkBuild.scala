import sbt._
import sbt.Classpaths.publishTask
import Keys._
import sbtassembly.Plugin._
import AssemblyKeys._
import twirl.sbt.TwirlPlugin._
// For Sonatype publishing
import com.jsuereth.pgp.sbtplugin.PgpKeys._

object SparkBuild extends Build {
<<<<<<< HEAD
  // Hadoop version to build against. For the YARN branch, this needs to support YARN.
  val HADOOP_VERSION = "2.0.0-alpha"
=======
  // Hadoop version to build against. For example, "0.20.2", "0.20.205.0", or
  // "1.0.3" for Apache releases, or "0.20.2-cdh3u5" for Cloudera Hadoop.
  val HADOOP_VERSION = "0.20.205.0"
>>>>>>> 1f06445b

  lazy val root = Project("root", file("."), settings = rootSettings) aggregate(core, repl, examples, bagel)

  lazy val core = Project("core", file("core"), settings = coreSettings)

  lazy val repl = Project("repl", file("repl"), settings = replSettings) dependsOn (core)

  lazy val examples = Project("examples", file("examples"), settings = examplesSettings) dependsOn (core)

  lazy val bagel = Project("bagel", file("bagel"), settings = bagelSettings) dependsOn (core)

  // A configuration to set an alternative publishLocalConfiguration
  lazy val MavenCompile = config("m2r") extend(Compile)
  lazy val publishLocalBoth = TaskKey[Unit]("publish-local", "publish local for m2 and ivy")

  def sharedSettings = Defaults.defaultSettings ++ Seq(
    organization := "org.spark-project",
    version := "0.6.0",
    scalaVersion := "2.9.2",
    scalacOptions := Seq(/*"-deprecation",*/ "-unchecked", "-optimize"), // -deprecation is too noisy due to usage of old Hadoop API, enable it once that's no longer an issue
    unmanagedJars in Compile <<= baseDirectory map { base => (base / "lib" ** "*.jar").classpath },
    retrieveManaged := true,
    transitiveClassifiers in Scope.GlobalScope := Seq("sources"),
    testListeners <<= target.map(t => Seq(new eu.henkelmann.sbt.JUnitXmlTestsListener(t.getAbsolutePath))),

    // For Sonatype publishing
    resolvers ++= Seq("sonatype-snapshots" at "https://oss.sonatype.org/content/repositories/snapshots",
      "sonatype-staging" at "https://oss.sonatype.org/service/local/staging/deploy/maven2/"),

    publishMavenStyle := true,

    useGpg in Global := true,

    pomExtra := (
      <url>http://spark-project.org/</url>
      <licenses>
        <license>
          <name>BSD License</name>
          <url>https://github.com/mesos/spark/blob/master/LICENSE</url>
          <distribution>repo</distribution>
        </license>
      </licenses>
      <scm>
        <connection>scm:git:git@github.com:mesos/spark.git</connection>
        <url>scm:git:git@github.com:mesos/spark.git</url>
      </scm>
      <developers>
        <developer>
          <id>matei</id>
          <name>Matei Zaharia</name>
          <email>matei.zaharia@gmail.com</email>
          <url>http://www.cs.berkeley.edu/~matei</url>
          <organization>U.C. Berkeley Computer Science</organization>
          <organizationUrl>http://www.cs.berkeley.edu/</organizationUrl>
        </developer>
      </developers>
    ),

    publishTo <<= version { (v: String) =>
      val nexus = "https://oss.sonatype.org/"
      if (v.trim.endsWith("SNAPSHOT"))
        Some("sonatype-snapshots" at nexus + "content/repositories/snapshots")
      else
        Some("sonatype-staging"  at nexus + "service/local/staging/deploy/maven2")
    },

    credentials += Credentials(Path.userHome / ".sbt" / "sonatype.credentials"),

    libraryDependencies ++= Seq(
      "org.eclipse.jetty" % "jetty-server" % "7.5.3.v20111011",
      "org.scalatest" %% "scalatest" % "1.6.1" % "test",
      "org.scalacheck" %% "scalacheck" % "1.9" % "test",
      "com.novocode" % "junit-interface" % "0.8" % "test"
    ),
    parallelExecution := false,
    /* Workaround for issue #206 (fixed after SBT 0.11.0) */
    watchTransitiveSources <<= Defaults.inDependencies[Task[Seq[File]]](watchSources.task,
      const(std.TaskExtra.constant(Nil)), aggregate = true, includeRoot = true) apply { _.join.map(_.flatten) },

    otherResolvers := Seq(Resolver.file("dotM2", file(Path.userHome + "/.m2/repository"))),
    publishLocalConfiguration in MavenCompile <<= (packagedArtifacts, deliverLocal, ivyLoggingLevel) map {
      (arts, _, level) => new PublishConfiguration(None, "dotM2", arts, Seq(), level)
    },
    publishMavenStyle in MavenCompile := true,
    publishLocal in MavenCompile <<= publishTask(publishLocalConfiguration in MavenCompile, deliverLocal),
    publishLocalBoth <<= Seq(publishLocal in MavenCompile, publishLocal).dependOn
  )

  val slf4jVersion = "1.6.1"

  def coreSettings = sharedSettings ++ Seq(
    name := "spark-core",
    resolvers ++= Seq(
      "Typesafe Repository" at "http://repo.typesafe.com/typesafe/releases/",
      "JBoss Repository" at "http://repository.jboss.org/nexus/content/repositories/releases/",
      "Spray Repository" at "http://repo.spray.cc/",
      "Cloudera Repository" at "http://repository.cloudera.com/artifactory/cloudera-repos/"
    ),

    libraryDependencies ++= Seq(
      "com.google.guava" % "guava" % "11.0.1",
      "log4j" % "log4j" % "1.2.16",
      "org.slf4j" % "slf4j-api" % slf4jVersion,
      "org.slf4j" % "slf4j-log4j12" % slf4jVersion,
      "com.ning" % "compress-lzf" % "0.8.4",
      "commons-daemon" % "commons-daemon" % "1.0.10",
      "io.netty" % "netty" % "3.5.3.Final",
      "org.apache.hadoop" % "hadoop-client" % HADOOP_VERSION,
      "org.apache.hadoop" % "hadoop-mapreduce-client" % HADOOP_VERSION,
      "org.apache.hadoop" % "hadoop-mapreduce-client-jobclient" % HADOOP_VERSION,
      "org.apache.hadoop" % "hadoop-yarn-api" % HADOOP_VERSION,
      "org.apache.hadoop" % "hadoop-yarn-common" % HADOOP_VERSION,
      "asm" % "asm-all" % "3.3.1",
      "com.google.protobuf" % "protobuf-java" % "2.4.1",
      "de.javakaffee" % "kryo-serializers" % "0.9",
      "com.typesafe.akka" % "akka-actor" % "2.0.3",
      "com.typesafe.akka" % "akka-remote" % "2.0.3",
      "com.typesafe.akka" % "akka-slf4j" % "2.0.3",
      "it.unimi.dsi" % "fastutil" % "6.4.4",
      "colt" % "colt" % "1.2.0",
      "cc.spray" % "spray-can" % "1.0-M2.1",
      "cc.spray" % "spray-server" % "1.0-M2.1",
      "org.apache.mesos" % "mesos" % "0.9.0-incubating"
    )
  ) ++ assemblySettings ++ extraAssemblySettings ++ Twirl.settings

  def rootSettings = sharedSettings ++ Seq(
    publish := {}
  )

  def replSettings = sharedSettings ++ Seq(
    name := "spark-repl",
    libraryDependencies <+= scalaVersion("org.scala-lang" % "scala-compiler" % _)
  )

  def examplesSettings = sharedSettings ++ Seq(
    name := "spark-examples"
  )

  def bagelSettings = sharedSettings ++ Seq(name := "spark-bagel")

  def extraAssemblySettings() = Seq(test in assembly := {}) ++ Seq(
    mergeStrategy in assembly := {
      case m if m.toLowerCase.endsWith("manifest.mf") => MergeStrategy.discard
      case "reference.conf" => MergeStrategy.concat
      case _ => MergeStrategy.first
    }
  )
}<|MERGE_RESOLUTION|>--- conflicted
+++ resolved
@@ -8,14 +8,8 @@
 import com.jsuereth.pgp.sbtplugin.PgpKeys._
 
 object SparkBuild extends Build {
-<<<<<<< HEAD
   // Hadoop version to build against. For the YARN branch, this needs to support YARN.
-  val HADOOP_VERSION = "2.0.0-alpha"
-=======
-  // Hadoop version to build against. For example, "0.20.2", "0.20.205.0", or
-  // "1.0.3" for Apache releases, or "0.20.2-cdh3u5" for Cloudera Hadoop.
-  val HADOOP_VERSION = "0.20.205.0"
->>>>>>> 1f06445b
+  val HADOOP_VERSION = "2.0.1-alpha"
 
   lazy val root = Project("root", file("."), settings = rootSettings) aggregate(core, repl, examples, bagel)
 
